--- conflicted
+++ resolved
@@ -53,10 +53,7 @@
 
 # Optional build settings
 set(BUILD_SHARED_LIBS  OFF CACHE BOOL "Build shared libraries?")
-<<<<<<< HEAD
 set(ENABLE_ALL_IN_ONE  OFF CACHE BOOL "Enable all-in-one build?")
-=======
->>>>>>> 81ccd6a7
 set(ENABLE_LTO         ON  CACHE BOOL "Enable LTO build?")
 set(ENABLE_STRIP       ON  CACHE BOOL "Enable stripping all symbols from release binary?")
 
@@ -103,10 +100,7 @@
 message(STATUS "CMAKE_SYSTEM_NAME           " ${CMAKE_SYSTEM_NAME})
 message(STATUS "CMAKE_SYSTEM_PROCESSOR      " ${CMAKE_SYSTEM_PROCESSOR})
 message(STATUS "BUILD_SHARED_LIBS           " ${BUILD_SHARED_LIBS})
-<<<<<<< HEAD
 message(STATUS "ENABLE_ALL_IN_ONE           " ${ENABLE_ALL_IN_ONE} ${ENABLE_ALL_IN_ONE_MESSAGE})
-=======
->>>>>>> 81ccd6a7
 message(STATUS "ENABLE_LTO                  " ${ENABLE_LTO} ${ENABLE_LTO_MESSAGE})
 message(STATUS "ENABLE_STRIP                " ${ENABLE_STRIP} ${ENABLE_STRIP_MESSAGE})
 message(STATUS "JERRY_CMDLINE               " ${JERRY_CMDLINE})
