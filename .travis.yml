language: c

# Default environment: Ubuntu Trusty 14.04.
os: linux
dist: trusty

# Default job task: run tests as defined in the $OPT environment variable.
# Jobs can redefine the 'script' stage in the matrix below.
script: tools/run-tests.py $OPTS

# All the job definitions in the matrix.
matrix:
  include:
    - name: "Checks"
      env:
        - OPTS="--check-signed-off=travis --check-cppcheck --check-doxygen --check-vera --check-license --check-magic-strings --check-pylint"
      install: pip install --user pylint==1.6.5
      addons:
        apt:
          packages: [doxygen, cppcheck, vera++]

    - name: "Linux/x86-64 Build & Correctness Tests"
      env:
        - OPTS="--quiet --jerry-tests --jerry-test-suite"

    - name: "Linux/x86 (cpointer-32bit) Build & Correctness Tests"
      env:
        - OPTS="--quiet --jerry-tests --jerry-test-suite --buildoptions=--compile-flag=-m32,--cpointer-32bit=on"
      addons:
        apt:
          packages: [gcc-multilib]

<<<<<<< HEAD
    - env:
        - JOBNAME="Linux/ARM Build & Correctness Tests"
=======
    - name: "Linux/ARM Build & Correctness Tests"
      env:
>>>>>>> 81ccd6a7
        - OPTS="--quiet --jerry-tests --jerry-test-suite --toolchain=cmake/toolchain_linux_armv7l.cmake --buildoptions=--linker-flag=-static"
        - RUNTIME=qemu-arm-static
        - TIMEOUT=300
      addons:
        apt:
          packages: [gcc-arm-linux-gnueabihf, libc6-dev-armhf-cross, qemu-user-static]

    - name: "OSX/x86-64 Build, Correctness & Unit Tests"
      env:
        - OPTS="--quiet --jerry-tests --jerry-test-suite --unittests"
      os: osx
      addons:
        homebrew:
          packages: [cmake, cppcheck, vera++]

    - name: "Build Tests"
      env:
        - OPTS="--buildoption-test"
      addons:
        apt:
          packages: [gcc-multilib]

    - name: "Unit Tests"
      env:
        - OPTS="--unittests"

    - name: "Unit Tests (INIT_FINI)"
      env:
        - OPTS="--unittests --buildoptions=--cmake-param=-DFEATURE_INIT_FINI=ON"

    - name: "Debugger Tests"
      env:
        - OPTS="--jerry-debugger"

    - name: "Conformance Tests"
      env:
        - OPTS="--test262"

<<<<<<< HEAD
    - env:
        - JOBNAME="ASAN Tests"
        - OPTS="--quiet --jerry-tests --jerry-test-suite --skip-list=parser-oom.js --buildoptions=--compile-flag=-fsanitize=address,--compile-flag=-m32,--compile-flag=-fno-omit-frame-pointer,--compile-flag=-fno-common,--compile-flag=-O2,--debug,--jerry-libc=off,--system-allocator=on,--linker-flag=-fuse-ld=gold"
=======
    - name: "ASAN Tests"
      env:
        - OPTS="--quiet --jerry-tests --jerry-test-suite --skip-list=parser-oom.js,parser-oom2.js --buildoptions=--compile-flag=-fsanitize=address,--compile-flag=-m32,--compile-flag=-fno-omit-frame-pointer,--compile-flag=-fno-common,--compile-flag=-O2,--debug,--system-allocator=on,--linker-flag=-fuse-ld=gold"
>>>>>>> 81ccd6a7
        - ASAN_OPTIONS=detect_stack_use_after_return=1:check_initialization_order=true:strict_init_order=true
        - TIMEOUT=600
      compiler: gcc-5
      addons:
        apt:
          sources: ubuntu-toolchain-r-test
          packages: [gcc-5, gcc-5-multilib]

<<<<<<< HEAD
    - env:
        - JOBNAME="UBSAN Tests"
        - OPTS="--quiet --jerry-tests --jerry-test-suite --skip-list=parser-oom.js --buildoptions=--compile-flag=-fsanitize=undefined,--compile-flag=-m32,--compile-flag=-fno-omit-frame-pointer,--compile-flag=-fno-common,--debug,--jerry-libc=off,--system-allocator=on,--linker-flag=-fuse-ld=gold"
=======
    - name: "UBSAN Tests"
      env:
        - OPTS="--quiet --jerry-tests --jerry-test-suite --skip-list=parser-oom.js,parser-oom2.js --buildoptions=--compile-flag=-fsanitize=undefined,--compile-flag=-m32,--compile-flag=-fno-omit-frame-pointer,--compile-flag=-fno-common,--debug,--system-allocator=on,--linker-flag=-fuse-ld=gold"
>>>>>>> 81ccd6a7
        - UBSAN_OPTIONS=print_stacktrace=1
        - TIMEOUT=600
      compiler: gcc-5
      addons:
        apt:
          sources: ubuntu-toolchain-r-test
          packages: [gcc-5, gcc-5-multilib]

    - name: "Coverity Scan"
      env:
        # Declaration of the encrypted COVERITY_SCAN_TOKEN, created via the
        # "travis encrypt" command using the project repo's public key.
        - secure: "V7BdXv3FCVkFGEfKfWto6I+Sytou1zTCGyn49xurkBfKNsG/3vbkXfsbK1m6lCZxmY7W/1odpfjixpAPZgy2L4FgPZK6/UyVvC8pIFjDOubcEniN48haleSvm/ZFPLDifxDL2+VVFtK1oRYPtDBzzSoUCcfwovgk+Wy+tSBnhnyRLqO/WaI6PqFof7ECYMTRlJVjioZARVP4YmkBruIPmGDdR/3EvwowlxfuiFoPheix61ug4x3tpTBW2qWgvFjDyCZXFz4pJrBQPTAIbyKMxHcBykJjl9eR+dWAOsvE1Uw48tFOJxjKDfUttVQUPsyKFllmcCVS0fDYB5pzZOmRUPxJmox1jt8J1FY85Ri1PGY0THBPM2H7to4Yf2418Y3539epbN8p+79dwaM7e2OiJ2owukbWI7PoNqIz5DV5zxpIKsOQfeWuNLJOgsBePEIU7lz133Si/2d5W/7If46B1d+hZRBJfSYksgDqDU6G/voZkPf0K5bKe2O2BxiIW1DYk4yQ1ecZAkqGjZ8jG3zYGMG3mSF4VyuU4UGFG1Pg8fw7Ap5zuHxSVY1H9dtu4T6JQG3aj/x1omlzfw48DjgkwxVhf7Xvl3yfR7pzydYheLX3MZYtcVo7rWnglZFZoUjWDK1StbmzsvPftvwWtoDTWlzo4xeSXhahSJvJyc4U8Wc="
      addons:
        coverity_scan:
          project:
            name: "jerryscript-project/jerryscript"
            description: "Ultra-lightweight JavaScript engine for the Internet of Things."
          notification_email: rsipka.uszeged@partner.samsung.com
          build_command: "tools/build.py --clean"
          branch_pattern: master
      script: skip # Changed to nop, Coverity Scan has already built the project by the time 'script' stage is reached.

    - name: "SonarQube"
      addons:
        sonarcloud:
          organization: "pando-project"
      script: tools/check-sonarqube.sh
      cache:
        directories:
          - '${HOME}/.sonar/cache'

    - name: "ESP8266 Build Test"
      install: make -f ./targets/esp8266/Makefile.travis install-noapt
      script: make -f ./targets/esp8266/Makefile.travis script
      addons:
        apt:
          packages: [wget]

    - name: "Mbed OS 5/K64F Build Test"
      addons:
        apt:
          sources:
            - sourceline: ppa:team-gcc-arm-embedded/ppa
          packages: [gcc-arm-embedded]
      language: python # NOTE: only way to ensure python>=2.7.10 on Trusty image
      python: 2.7
      install: make -f ./targets/mbedos5/Makefile.travis install
      script: make -f ./targets/mbedos5/Makefile.travis script

    - name: "NuttX/STM32F4 Build Test"
      install: make -f targets/nuttx-stm32f4/Makefile.travis install-noapt
      script: make -f targets/nuttx-stm32f4/Makefile.travis script
      addons:
        apt:
          packages: [gcc-arm-none-eabi, libnewlib-arm-none-eabi, gperf]

    - name: "RIOT/STM32F4 Build Test"
      install: make -f ./targets/riot-stm32f4/Makefile.travis install-noapt
      script: make -f ./targets/riot-stm32f4/Makefile.travis script
      compiler: clang-3.9
      addons:
        apt:
          sources:
            - sourceline: ppa:team-gcc-arm-embedded/ppa
          packages: [clang-3.9, gcc-arm-embedded, gcc-multilib]

    - name: "Tizen RT/Artik053 Build Test"
      addons:
        apt:
          sources:
            - sourceline: ppa:team-gcc-arm-embedded/ppa
          packages: [gcc-arm-embedded, genromfs]
      install: make -f ./targets/tizenrt-artik053/Makefile.travis install
      script: make -f ./targets/tizenrt-artik053/Makefile.travis script

    - name: "Zephyr/Arduino 101 Build Test"
      install: make -f ./targets/zephyr/Makefile.travis install-noapt
      script: make -f ./targets/zephyr/Makefile.travis script
      addons:
        apt:
          packages: [gperf, dfu-util, device-tree-compiler, python3-ply, python3-pip]

  fast_finish: true

# The channel name "chat.freenode.net#jerryscript"
# is encrypted against Samsung/jerryscript
# to prevent IRC spam of forks.
#
# travis encrypt -r "Samsung/jerryscript" "chat.freenode.net#jerryscript"
notifications:
  irc:
    channels:
      - secure: "4kML4uZywOPaT3r/bHCvZCeQWooyzZumESmKuHG2Y8/B29WtMBobsoRQZRfOmlUP5kshfjh0Itp5WFpdACiBCoorHch/8z3VT7fIbKF4UnxrAvNiFArqxXC0OWGIu93e7uyyXJCsQ/JiOXU7bD31Mh8LbnfS1z3wBAMXi+AwcaGiVVH4VTL6O8sR3ij5WmsqpECWhyWTgTP3MiLquZ+09Lv9mp5GGciEemq4p8VnaQt2BdyEBmUJJ1EAyMCJlKNObQudegOzYsY3CVON9C87dCuHf7DYstsxb8AzwRAKn8LHiaWhYaWLfvHqoXmc4w1ZgN0HZ5Qyx8KMkZkXKUiHxuCSoXDxNAHWTGQBsTDid5drZeqOFucOHEKJzkqaWSUKUF3pY/hq/h2kjAn230DlBNkJt+ikSxwy6Mm8GG8LnH5gRMl37zHDHrtyRsKR8GIst9B1B95LAOLA5t8U/ucGKXqLsohS8glXaM4jjh69it3GeHj6NhB8NbC/LsmRrhjKzV+VnjPI6gZvN+5tDiuxMbsMal+0DdWVNCst/aO3Jz0iaA5ahyo2ZwBb2efw3CekRLMKmHtnjqB0SWWXT3/t2+5zNoM6gBjo4RPOg7k5eTOXcfk8okWtQ5d3n8UtvZ5rSiDl3rssHwp1yHuuC8rGGov74DLvyDlpM6p/dmtu2o8="
    on_success: always
    on_failure: always
    use_notice: true
    template:
      - "%{repository_name} (%{branch}@%{commit}): %{author} - %{commit_subject} [%{result}]"
      - "Commit: %{compare_url}"
      - "Build: %{build_url}"<|MERGE_RESOLUTION|>--- conflicted
+++ resolved
@@ -30,13 +30,8 @@
         apt:
           packages: [gcc-multilib]
 
-<<<<<<< HEAD
     - env:
         - JOBNAME="Linux/ARM Build & Correctness Tests"
-=======
-    - name: "Linux/ARM Build & Correctness Tests"
-      env:
->>>>>>> 81ccd6a7
         - OPTS="--quiet --jerry-tests --jerry-test-suite --toolchain=cmake/toolchain_linux_armv7l.cmake --buildoptions=--linker-flag=-static"
         - RUNTIME=qemu-arm-static
         - TIMEOUT=300
@@ -75,15 +70,9 @@
       env:
         - OPTS="--test262"
 
-<<<<<<< HEAD
     - env:
         - JOBNAME="ASAN Tests"
         - OPTS="--quiet --jerry-tests --jerry-test-suite --skip-list=parser-oom.js --buildoptions=--compile-flag=-fsanitize=address,--compile-flag=-m32,--compile-flag=-fno-omit-frame-pointer,--compile-flag=-fno-common,--compile-flag=-O2,--debug,--jerry-libc=off,--system-allocator=on,--linker-flag=-fuse-ld=gold"
-=======
-    - name: "ASAN Tests"
-      env:
-        - OPTS="--quiet --jerry-tests --jerry-test-suite --skip-list=parser-oom.js,parser-oom2.js --buildoptions=--compile-flag=-fsanitize=address,--compile-flag=-m32,--compile-flag=-fno-omit-frame-pointer,--compile-flag=-fno-common,--compile-flag=-O2,--debug,--system-allocator=on,--linker-flag=-fuse-ld=gold"
->>>>>>> 81ccd6a7
         - ASAN_OPTIONS=detect_stack_use_after_return=1:check_initialization_order=true:strict_init_order=true
         - TIMEOUT=600
       compiler: gcc-5
@@ -92,15 +81,9 @@
           sources: ubuntu-toolchain-r-test
           packages: [gcc-5, gcc-5-multilib]
 
-<<<<<<< HEAD
     - env:
         - JOBNAME="UBSAN Tests"
         - OPTS="--quiet --jerry-tests --jerry-test-suite --skip-list=parser-oom.js --buildoptions=--compile-flag=-fsanitize=undefined,--compile-flag=-m32,--compile-flag=-fno-omit-frame-pointer,--compile-flag=-fno-common,--debug,--jerry-libc=off,--system-allocator=on,--linker-flag=-fuse-ld=gold"
-=======
-    - name: "UBSAN Tests"
-      env:
-        - OPTS="--quiet --jerry-tests --jerry-test-suite --skip-list=parser-oom.js,parser-oom2.js --buildoptions=--compile-flag=-fsanitize=undefined,--compile-flag=-m32,--compile-flag=-fno-omit-frame-pointer,--compile-flag=-fno-common,--debug,--system-allocator=on,--linker-flag=-fuse-ld=gold"
->>>>>>> 81ccd6a7
         - UBSAN_OPTIONS=print_stacktrace=1
         - TIMEOUT=600
       compiler: gcc-5
