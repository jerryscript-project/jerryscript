#!/usr/bin/env python

# Copyright JS Foundation and other contributors, http://js.foundation
#
# Licensed under the Apache License, Version 2.0 (the "License");
# you may not use this file except in compliance with the License.
# You may obtain a copy of the License at
#
#     http://www.apache.org/licenses/LICENSE-2.0
#
# Unless required by applicable law or agreed to in writing, software
# distributed under the License is distributed on an "AS IS" BASIS
# WITHOUT WARRANTIES OR CONDITIONS OF ANY KIND, either express or implied.
# See the License for the specific language governing permissions and
# limitations under the License.

from __future__ import print_function

import argparse
import multiprocessing
import os
import shutil
import subprocess
import sys
import settings

def default_toolchain():
    (sysname, _, _, _, machine) = os.uname()
    toolchain = os.path.join(settings.PROJECT_DIR,
                             'cmake',
                             'toolchain_%s_%s.cmake' % (sysname.lower(), machine.lower()))
    return toolchain if os.path.isfile(toolchain) else None

def get_arguments():
    devhelp_preparser = argparse.ArgumentParser(add_help=False)
    devhelp_preparser.add_argument('--devhelp', action='store_true', default=False,
                                   help='show help with all options '
                                        '(including those, which are useful for developers only)')

    devhelp_arguments, args = devhelp_preparser.parse_known_args()
    if devhelp_arguments.devhelp:
        args.append('--devhelp')

    def devhelp(helpstring):
        return helpstring if devhelp_arguments.devhelp else argparse.SUPPRESS

<<<<<<< HEAD
    parser = argparse.ArgumentParser(parents=[devhelp_preparser])
    parser.add_argument('--all-in-one', metavar='X', choices=['ON', 'OFF'], default='OFF', type=str.upper,
                        help='all-in-one build (%(choices)s; default: %(default)s)')
    parser.add_argument('--builddir', metavar='DIR', action='store', default=BUILD_DIR,
                        help='specify output directory (default: %(default)s)')
    parser.add_argument('--clean', action='store_true', default=False, help='clean build')
    parser.add_argument('--cmake-param', metavar='OPT', action='append', default=[],
                        help='add custom argument to CMake')
    parser.add_argument('--compile-flag', metavar='OPT', action='append', default=[],
                        help='add custom compile flag')
    parser.add_argument('--cpointer-32bit', metavar='X', choices=['ON', 'OFF'], default='OFF', type=str.upper,
                        help='enable 32 bit compressed pointers (%(choices)s; default: %(default)s)')
    parser.add_argument('--debug', action='store_const', const='Debug', default='MinSizeRel', dest='build_type',
                        help='debug build')
    parser.add_argument('--doctests', action='store_const', const='ON', default='OFF',
                        help='build doctests')
    parser.add_argument('--error-messages', metavar='X', choices=['ON', 'OFF'], default='OFF', type=str.upper,
                        help='enable error messages (%(choices)s; default: %(default)s)')
    parser.add_argument('--external-context', metavar='X', choices=['ON', 'OFF'], default='OFF', type=str.upper,
                        help='enable external context (%(choices)s; default: %(default)s)')
    parser.add_argument('--install', metavar='DIR', nargs='?', default=None, const=False,
                        help='install after build (default: don\'t install; default directory if install: OS-specific)')
    parser.add_argument('-j', '--jobs', metavar='N', action='store', type=int, default=multiprocessing.cpu_count() + 1,
                        help='Allowed N build jobs at once (default: %(default)s)')
    parser.add_argument('--jerry-cmdline', metavar='X', choices=['ON', 'OFF'], default='ON', type=str.upper,
                        help='build jerry command line tool (%(choices)s; default: %(default)s)')
    parser.add_argument('--jerry-cmdline-snapshot', metavar='X', choices=['ON', 'OFF'], default='OFF', type=str.upper,
                        help='build snapshot command line tool (%(choices)s; default: %(default)s)')
    parser.add_argument('--jerry-debugger', metavar='X', choices=['ON', 'OFF'], default='OFF', type=str.upper,
                        help='enable the jerry debugger (%(choices)s; default: %(default)s)')
    parser.add_argument('--jerry-ext', metavar='X', choices=['ON', 'OFF'], default='ON', type=str.upper,
                        help='build jerry-ext (default: %(default)s)')
    parser.add_argument('--jerry-libc', metavar='X', choices=['ON', 'OFF'], default='ON', type=str.upper,
                        help='build and use jerry-libc (%(choices)s; default: %(default)s)')
    parser.add_argument('--jerry-libm', metavar='X', choices=['ON', 'OFF'], default='ON', type=str.upper,
                        help='build and use jerry-libm (%(choices)s; default: %(default)s)')
    parser.add_argument('--jerry-port-default', metavar='X', choices=['ON', 'OFF'], default='ON', type=str.upper,
                        help='build default jerry port implementation (%(choices)s; default: %(default)s)')
    parser.add_argument('--js-parser', metavar='X', choices=['ON', 'OFF'], default='ON', type=str.upper,
                        help='enable js-parser (%(choices)s; default: %(default)s)')
    parser.add_argument('--line-info', metavar='X', choices=['ON', 'OFF'], default='OFF', type=str.upper,
                        help='provide line info (%(choices)s; default: %(default)s)')
    parser.add_argument('--link-lib', metavar='OPT', action='append', default=[],
                        help='add custom library to be linked')
    parser.add_argument('--linker-flag', metavar='OPT', action='append', default=[],
                        help='add custom linker flag')
    parser.add_argument('--lto', metavar='X', choices=['ON', 'OFF'], default='ON', type=str.upper,
                        help='enable link-time optimizations (%(choices)s; default: %(default)s)')
    parser.add_argument('--mem-heap', metavar='SIZE', action='store', type=int, default=512,
                        help='size of memory heap, in kilobytes (default: %(default)s)')
    parser.add_argument('--profile', metavar='FILE', action='store', default=DEFAULT_PROFILE,
                        help='specify profile file (default: %(default)s)')
    parser.add_argument('--shared-libs', metavar='X', choices=['ON', 'OFF'], default='OFF', type=str.upper,
                        help='enable building of shared libraries (%(choices)s; default: %(default)s)')
    parser.add_argument('--snapshot-exec', metavar='X', choices=['ON', 'OFF'], default='OFF', type=str.upper,
                        help='enable executing snapshot files (%(choices)s; default: %(default)s)')
    parser.add_argument('--snapshot-save', metavar='X', choices=['ON', 'OFF'], default='OFF', type=str.upper,
                        help='enable saving snapshot files (%(choices)s; default: %(default)s)')
    parser.add_argument('--system-allocator', metavar='X', choices=['ON', 'OFF'], default='OFF', type=str.upper,
                        help='enable system allocator (%(choices)s; default: %(default)s)')
    parser.add_argument('--strip', metavar='X', choices=['ON', 'OFF'], default='ON', type=str.upper,
                        help='strip release binaries (%(choices)s; default: %(default)s)')
    parser.add_argument('--toolchain', metavar='FILE', action='store', default=default_toolchain(),
                        help='add toolchain file (default: %(default)s)')
    parser.add_argument('--unittests', action='store_const', const='ON', default='OFF',
                        help='build unittests')
    parser.add_argument('-v', '--verbose', action='store_const', const='ON', default='OFF',
                        help='increase verbosity')
    parser.add_argument('--vm-exec-stop', metavar='X', choices=['ON', 'OFF'], default='OFF', type=str.upper,
                        help='enable VM execution stopping (%(choices)s; default: %(default)s)')

    devgroup = parser.add_argument_group('developer options')
    devgroup.add_argument('--jerry-cmdline-test', metavar='X', choices=['ON', 'OFF'], default='OFF', type=str.upper,
                          help=devhelp('build test version of the jerry command line tool '
                                       '(%(choices)s; default: %(default)s)'))
    devgroup.add_argument('--link-map', metavar='X', choices=['ON', 'OFF'], default='OFF', type=str.upper,
                          help=devhelp('enable the generation of a link map file for jerry command line tool '
                                       '(%(choices)s; default: %(default)s)'))
    devgroup.add_argument('--mem-stats', metavar='X', choices=['ON', 'OFF'], default='OFF', type=str.upper,
                          help=devhelp('enable memory statistics (%(choices)s; default: %(default)s)'))
    devgroup.add_argument('--mem-stress-test', metavar='X', choices=['ON', 'OFF'], default='OFF', type=str.upper,
                          help=devhelp('enable mem-stress test (%(choices)s; default: %(default)s)'))
    devgroup.add_argument('--regexp-strict-mode', metavar='X', choices=['ON', 'OFF'], default='OFF', type=str.upper,
                          help=devhelp('enable regexp strict mode (%(choices)s; default: %(default)s)'))
    devgroup.add_argument('--show-opcodes', metavar='X', choices=['ON', 'OFF'], default='OFF', type=str.upper,
                          help=devhelp('enable parser byte-code dumps (%(choices)s; default: %(default)s)'))
    devgroup.add_argument('--show-regexp-opcodes', metavar='X', choices=['ON', 'OFF'], default='OFF', type=str.upper,
                          help=devhelp('enable regexp byte-code dumps (%(choices)s; default: %(default)s)'))
    devgroup.add_argument('--valgrind', metavar='X', choices=['ON', 'OFF'], default='OFF', type=str.upper,
                          help=devhelp('enable Valgrind support (%(choices)s; default: %(default)s)'))
=======
    parser = argparse.ArgumentParser(parents=[devhelp_preparser], epilog="""
        This tool is a thin wrapper around cmake and make to help build the
        project easily. All the real build logic is in the CMakeLists.txt files.
        For most of the options, the defaults are also defined there.
        """)

    buildgrp = parser.add_argument_group('general build options')
    buildgrp.add_argument('--builddir', metavar='DIR', default=os.path.join(settings.PROJECT_DIR, 'build'),
                          help='specify build directory (default: %(default)s)')
    buildgrp.add_argument('--clean', action='store_true', default=False,
                          help='clean build')
    buildgrp.add_argument('--cmake-param', metavar='OPT', action='append', default=[],
                          help='add custom argument to CMake')
    buildgrp.add_argument('--compile-flag', metavar='OPT', action='append', default=[],
                          help='add custom compile flag')
    buildgrp.add_argument('--debug', action='store_const', const='Debug', dest='build_type',
                          help='debug build')
    buildgrp.add_argument('--install', metavar='DIR', nargs='?', default=None, const=False,
                          help='install after build (default: don\'t install; '
                               'default directory if install: OS-specific)')
    buildgrp.add_argument('-j', '--jobs', metavar='N', type=int, default=multiprocessing.cpu_count() + 1,
                          help='number of parallel build jobs (default: %(default)s)')
    buildgrp.add_argument('--link-lib', metavar='OPT', action='append', default=[],
                          help='add custom library to be linked')
    buildgrp.add_argument('--linker-flag', metavar='OPT', action='append', default=[],
                          help='add custom linker flag')
    buildgrp.add_argument('--lto', metavar='X', choices=['ON', 'OFF'], type=str.upper,
                          help='enable link-time optimizations (%(choices)s)')
    buildgrp.add_argument('--shared-libs', metavar='X', choices=['ON', 'OFF'], type=str.upper,
                          help='enable building of shared libraries (%(choices)s)')
    buildgrp.add_argument('--strip', metavar='X', choices=['ON', 'OFF'], type=str.upper,
                          help='strip release binaries (%(choices)s)')
    buildgrp.add_argument('--toolchain', metavar='FILE', default=default_toolchain(),
                          help='specify toolchain file (default: %(default)s)')
    buildgrp.add_argument('-v', '--verbose', action='store_const', const='ON',
                          help='increase verbosity')

    compgrp = parser.add_argument_group('optional components')
    compgrp.add_argument('--doctests', metavar='X', choices=['ON', 'OFF'], type=str.upper,
                         help=devhelp('build doctests (%(choices)s)'))
    compgrp.add_argument('--jerry-cmdline', metavar='X', choices=['ON', 'OFF'], type=str.upper,
                         help='build jerry command line tool (%(choices)s)')
    compgrp.add_argument('--jerry-cmdline-snapshot', metavar='X', choices=['ON', 'OFF'], type=str.upper,
                         help='build snapshot command line tool (%(choices)s)')
    compgrp.add_argument('--jerry-cmdline-test', metavar='X', choices=['ON', 'OFF'], type=str.upper,
                         help=devhelp('build test version of the jerry command line tool (%(choices)s)'))
    compgrp.add_argument('--jerry-ext', metavar='X', choices=['ON', 'OFF'], type=str.upper,
                         help='build jerry-ext (%(choices)s)')
    compgrp.add_argument('--jerry-libm', metavar='X', choices=['ON', 'OFF'], type=str.upper,
                         help='build and use jerry-libm (%(choices)s)')
    compgrp.add_argument('--jerry-port-default', metavar='X', choices=['ON', 'OFF'], type=str.upper,
                         help='build default jerry port implementation (%(choices)s)')
    compgrp.add_argument('--unittests', metavar='X', choices=['ON', 'OFF'], type=str.upper,
                         help=devhelp('build unittests (%(choices)s)'))

    coregrp = parser.add_argument_group('jerry-core options')
    coregrp.add_argument('--all-in-one', metavar='X', choices=['ON', 'OFF'], type=str.upper,
                         help='all-in-one build (%(choices)s)')
    coregrp.add_argument('--cpointer-32bit', metavar='X', choices=['ON', 'OFF'], type=str.upper,
                         help='enable 32 bit compressed pointers (%(choices)s)')
    coregrp.add_argument('--error-messages', metavar='X', choices=['ON', 'OFF'], type=str.upper,
                         help='enable error messages (%(choices)s)')
    coregrp.add_argument('--external-context', metavar='X', choices=['ON', 'OFF'], type=str.upper,
                         help='enable external context (%(choices)s)')
    coregrp.add_argument('--jerry-debugger', metavar='X', choices=['ON', 'OFF'], type=str.upper,
                         help='enable the jerry debugger (%(choices)s)')
    coregrp.add_argument('--js-parser', metavar='X', choices=['ON', 'OFF'], type=str.upper,
                         help='enable js-parser (%(choices)s)')
    coregrp.add_argument('--line-info', metavar='X', choices=['ON', 'OFF'], type=str.upper,
                         help='provide line info (%(choices)s)')
    coregrp.add_argument('--logging', metavar='X', choices=['ON', 'OFF'], type=str.upper,
                         help='enable logging (%(choices)s)')
    coregrp.add_argument('--mem-heap', metavar='SIZE', type=int,
                         help='size of memory heap (in kilobytes)')
    coregrp.add_argument('--mem-stats', metavar='X', choices=['ON', 'OFF'], type=str.upper,
                         help=devhelp('enable memory statistics (%(choices)s)'))
    coregrp.add_argument('--mem-stress-test', metavar='X', choices=['ON', 'OFF'], type=str.upper,
                         help=devhelp('enable mem-stress test (%(choices)s)'))
    coregrp.add_argument('--profile', metavar='FILE',
                         help='specify profile file')
    coregrp.add_argument('--regexp-strict-mode', metavar='X', choices=['ON', 'OFF'], type=str.upper,
                         help=devhelp('enable regexp strict mode (%(choices)s)'))
    coregrp.add_argument('--regexp-recursion-limit', metavar='N', type=int,
                         help='regexp recursion depth limit')
    coregrp.add_argument('--vm-recursion-limit', metavar='N', type=int,
                         help='VM recursion depth limit')
    coregrp.add_argument('--show-opcodes', metavar='X', choices=['ON', 'OFF'], type=str.upper,
                         help=devhelp('enable parser byte-code dumps (%(choices)s)'))
    coregrp.add_argument('--show-regexp-opcodes', metavar='X', choices=['ON', 'OFF'], type=str.upper,
                         help=devhelp('enable regexp byte-code dumps (%(choices)s)'))
    coregrp.add_argument('--snapshot-exec', metavar='X', choices=['ON', 'OFF'], type=str.upper,
                         help='enable executing snapshot files (%(choices)s)')
    coregrp.add_argument('--snapshot-save', metavar='X', choices=['ON', 'OFF'], type=str.upper,
                         help='enable saving snapshot files (%(choices)s)')
    coregrp.add_argument('--system-allocator', metavar='X', choices=['ON', 'OFF'], type=str.upper,
                         help='enable system allocator (%(choices)s)')
    coregrp.add_argument('--valgrind', metavar='X', choices=['ON', 'OFF'], type=str.upper,
                         help=devhelp('enable Valgrind support (%(choices)s)'))
    coregrp.add_argument('--vm-exec-stop', metavar='X', choices=['ON', 'OFF'], type=str.upper,
                         help='enable VM execution stopping (%(choices)s)')

    maingrp = parser.add_argument_group('jerry-main options')
    maingrp.add_argument('--link-map', metavar='X', choices=['ON', 'OFF'], type=str.upper,
                         help=devhelp('enable the generation of link map for jerry command line tool (%(choices)s)'))
>>>>>>> 81ccd6a7

    arguments = parser.parse_args(args)
    if arguments.devhelp:
        parser.print_help()
        sys.exit(0)

    if arguments.vm_recursion_limit:
        if arguments.vm_recursion_limit < 0:
            print ('Configuration error: VM recursion limit must be greater or equal than 0')
            sys.exit(1)

    return arguments

def generate_build_options(arguments):
    build_options = []

<<<<<<< HEAD
    build_options.append('-DENABLE_ALL_IN_ONE=%s' % arguments.all_in_one)
    build_options.append('-DCMAKE_BUILD_TYPE=%s' % arguments.build_type)
    build_options.append('-DEXTERNAL_COMPILE_FLAGS=' + ' '.join(arguments.compile_flag))
    build_options.append('-DFEATURE_CPOINTER_32_BIT=%s' % arguments.cpointer_32bit)
    build_options.append('-DFEATURE_ERROR_MESSAGES=%s' % arguments.error_messages)
    build_options.append('-DFEATURE_LINE_INFO=%s' % arguments.line_info)
    build_options.append('-DJERRY_CMDLINE=%s' % arguments.jerry_cmdline)
    build_options.append('-DJERRY_CMDLINE_TEST=%s' % arguments.jerry_cmdline_test)
    build_options.append('-DJERRY_CMDLINE_SNAPSHOT=%s' % arguments.jerry_cmdline_snapshot)
    build_options.append('-DJERRY_PORT_DEFAULT=%s' % arguments.jerry_port_default)
    build_options.append('-DJERRY_EXT=%s' % arguments.jerry_ext)
    build_options.append('-DJERRY_LIBC=%s' % arguments.jerry_libc)
    build_options.append('-DJERRY_LIBM=%s' % arguments.jerry_libm)
    build_options.append('-DFEATURE_JS_PARSER=%s' % arguments.js_parser)
    build_options.append('-DEXTERNAL_LINK_LIBS=' + ' '.join(arguments.link_lib))
    build_options.append('-DEXTERNAL_LINKER_FLAGS=' + ' '.join(arguments.linker_flag))
    build_options.append('-DENABLE_LTO=%s' % arguments.lto)
    build_options.append('-DMEM_HEAP_SIZE_KB=%d' % arguments.mem_heap)

    build_options.append('-DFEATURE_PROFILE=%s' % arguments.profile)
    build_options.append('-DFEATURE_DEBUGGER=%s' % arguments.jerry_debugger)
    build_options.append('-DFEATURE_EXTERNAL_CONTEXT=%s' % arguments.external_context)
    build_options.append('-DFEATURE_SNAPSHOT_EXEC=%s' % arguments.snapshot_exec)
    build_options.append('-DFEATURE_SNAPSHOT_SAVE=%s' % arguments.snapshot_save)
    build_options.append('-DFEATURE_SYSTEM_ALLOCATOR=%s' % arguments.system_allocator)
    build_options.append('-DBUILD_SHARED_LIBS=%s' % arguments.shared_libs)
    build_options.append('-DENABLE_STRIP=%s' % arguments.strip)
    build_options.append('-DFEATURE_VM_EXEC_STOP=%s' % arguments.vm_exec_stop)

    if arguments.toolchain:
        build_options.append('-DCMAKE_TOOLCHAIN_FILE=%s' % arguments.toolchain)

    build_options.append('-DUNITTESTS=%s' % arguments.unittests)
    build_options.append('-DDOCTESTS=%s' % arguments.doctests)
    build_options.append('-DCMAKE_VERBOSE_MAKEFILE=%s' % arguments.verbose)

    # developer options
    build_options.append('-DENABLE_LINK_MAP=%s' % arguments.link_map)
    build_options.append('-DFEATURE_MEM_STATS=%s' % arguments.mem_stats)
    build_options.append('-DFEATURE_MEM_STRESS_TEST=%s' % arguments.mem_stress_test)
    build_options.append('-DFEATURE_PARSER_DUMP=%s' % arguments.show_opcodes)
    build_options.append('-DFEATURE_REGEXP_STRICT_MODE=%s' % arguments.regexp_strict_mode)
    build_options.append('-DFEATURE_REGEXP_DUMP=%s' % arguments.show_regexp_opcodes)
    build_options.append('-DFEATURE_VALGRIND=%s' % arguments.valgrind)

    build_options.extend(arguments.cmake_param)
=======
    def build_options_append(cmakeopt, cliarg):
        if cliarg:
            build_options.append('-D%s=%s' % (cmakeopt, cliarg))

    # general build options
    build_options_append('CMAKE_BUILD_TYPE', arguments.build_type)
    build_options_append('EXTERNAL_COMPILE_FLAGS', ' '.join(arguments.compile_flag))
    build_options_append('EXTERNAL_LINK_LIBS', ' '.join(arguments.link_lib))
    build_options_append('EXTERNAL_LINKER_FLAGS', ' '.join(arguments.linker_flag))
    build_options_append('ENABLE_LTO', arguments.lto)
    build_options_append('BUILD_SHARED_LIBS', arguments.shared_libs)
    build_options_append('ENABLE_STRIP', arguments.strip)
    build_options_append('CMAKE_TOOLCHAIN_FILE', arguments.toolchain)
    build_options_append('CMAKE_VERBOSE_MAKEFILE', arguments.verbose)

    # optional components
    build_options_append('DOCTESTS', arguments.doctests)
    build_options_append('JERRY_CMDLINE', arguments.jerry_cmdline)
    build_options_append('JERRY_CMDLINE_SNAPSHOT', arguments.jerry_cmdline_snapshot)
    build_options_append('JERRY_CMDLINE_TEST', arguments.jerry_cmdline_test)
    build_options_append('JERRY_EXT', arguments.jerry_ext)
    build_options_append('JERRY_LIBM', arguments.jerry_libm)
    build_options_append('JERRY_PORT_DEFAULT', arguments.jerry_port_default)
    build_options_append('UNITTESTS', arguments.unittests)

    # jerry-core options
    build_options_append('ENABLE_ALL_IN_ONE', arguments.all_in_one)
    build_options_append('FEATURE_CPOINTER_32_BIT', arguments.cpointer_32bit)
    build_options_append('FEATURE_ERROR_MESSAGES', arguments.error_messages)
    build_options_append('FEATURE_EXTERNAL_CONTEXT', arguments.external_context)
    build_options_append('FEATURE_DEBUGGER', arguments.jerry_debugger)
    build_options_append('FEATURE_JS_PARSER', arguments.js_parser)
    build_options_append('FEATURE_LINE_INFO', arguments.line_info)
    build_options_append('FEATURE_LOGGING', arguments.logging)
    build_options_append('MEM_HEAP_SIZE_KB', arguments.mem_heap)
    build_options_append('FEATURE_MEM_STATS', arguments.mem_stats)
    build_options_append('FEATURE_MEM_STRESS_TEST', arguments.mem_stress_test)
    build_options_append('FEATURE_PROFILE', arguments.profile)
    build_options_append('FEATURE_REGEXP_STRICT_MODE', arguments.regexp_strict_mode)
    build_options_append('REGEXP_RECURSION_LIMIT', arguments.regexp_recursion_limit)
    build_options_append('VM_RECURSION_LIMIT', arguments.vm_recursion_limit)
    build_options_append('FEATURE_PARSER_DUMP', arguments.show_opcodes)
    build_options_append('FEATURE_REGEXP_DUMP', arguments.show_regexp_opcodes)
    build_options_append('FEATURE_SNAPSHOT_EXEC', arguments.snapshot_exec)
    build_options_append('FEATURE_SNAPSHOT_SAVE', arguments.snapshot_save)
    build_options_append('FEATURE_SYSTEM_ALLOCATOR', arguments.system_allocator)
    build_options_append('FEATURE_VALGRIND', arguments.valgrind)
    build_options_append('FEATURE_VM_EXEC_STOP', arguments.vm_exec_stop)

    # jerry-main options
    build_options_append('ENABLE_LINK_MAP', arguments.link_map)

    # general build options (final step)
    if arguments.cmake_param:
        build_options.extend(arguments.cmake_param)
>>>>>>> 81ccd6a7

    return build_options

def configure_output_dir(arguments):
    if not os.path.isabs(arguments.builddir):
        arguments.builddir = os.path.join(settings.PROJECT_DIR, arguments.builddir)

    if arguments.clean and os.path.exists(arguments.builddir):
        shutil.rmtree(arguments.builddir)

    if not os.path.exists(arguments.builddir):
        os.makedirs(arguments.builddir)

def configure_jerry(arguments):
    configure_output_dir(arguments)

    build_options = generate_build_options(arguments)

    cmake_cmd = ['cmake', '-B' + arguments.builddir, '-H' + settings.PROJECT_DIR]

    if arguments.install:
        cmake_cmd.append('-DCMAKE_INSTALL_PREFIX=%s' % arguments.install)

    cmake_cmd.extend(build_options)

    return subprocess.call(cmake_cmd)

def make_jerry(arguments, target=None):
    make_cmd = ['make', '--no-print-directory', '-j', str(arguments.jobs), '-C', arguments.builddir]

    if target:
        make_cmd.append(target)

    return subprocess.call(make_cmd)

def print_result(ret):
    print('=' * 30)
    if ret:
        print('Build failed with exit code: %s' % (ret))
    else:
        print('Build succeeded!')
    print('=' * 30)

def main():
    arguments = get_arguments()

    ret = configure_jerry(arguments)

    if not ret:
        ret = make_jerry(arguments)

    if not ret and arguments.install is not None:
        ret = make_jerry(arguments, 'install')

    print_result(ret)
    sys.exit(ret)


if __name__ == "__main__":
    main()<|MERGE_RESOLUTION|>--- conflicted
+++ resolved
@@ -44,7 +44,6 @@
     def devhelp(helpstring):
         return helpstring if devhelp_arguments.devhelp else argparse.SUPPRESS
 
-<<<<<<< HEAD
     parser = argparse.ArgumentParser(parents=[devhelp_preparser])
     parser.add_argument('--all-in-one', metavar='X', choices=['ON', 'OFF'], default='OFF', type=str.upper,
                         help='all-in-one build (%(choices)s; default: %(default)s)')
@@ -135,112 +134,6 @@
                           help=devhelp('enable regexp byte-code dumps (%(choices)s; default: %(default)s)'))
     devgroup.add_argument('--valgrind', metavar='X', choices=['ON', 'OFF'], default='OFF', type=str.upper,
                           help=devhelp('enable Valgrind support (%(choices)s; default: %(default)s)'))
-=======
-    parser = argparse.ArgumentParser(parents=[devhelp_preparser], epilog="""
-        This tool is a thin wrapper around cmake and make to help build the
-        project easily. All the real build logic is in the CMakeLists.txt files.
-        For most of the options, the defaults are also defined there.
-        """)
-
-    buildgrp = parser.add_argument_group('general build options')
-    buildgrp.add_argument('--builddir', metavar='DIR', default=os.path.join(settings.PROJECT_DIR, 'build'),
-                          help='specify build directory (default: %(default)s)')
-    buildgrp.add_argument('--clean', action='store_true', default=False,
-                          help='clean build')
-    buildgrp.add_argument('--cmake-param', metavar='OPT', action='append', default=[],
-                          help='add custom argument to CMake')
-    buildgrp.add_argument('--compile-flag', metavar='OPT', action='append', default=[],
-                          help='add custom compile flag')
-    buildgrp.add_argument('--debug', action='store_const', const='Debug', dest='build_type',
-                          help='debug build')
-    buildgrp.add_argument('--install', metavar='DIR', nargs='?', default=None, const=False,
-                          help='install after build (default: don\'t install; '
-                               'default directory if install: OS-specific)')
-    buildgrp.add_argument('-j', '--jobs', metavar='N', type=int, default=multiprocessing.cpu_count() + 1,
-                          help='number of parallel build jobs (default: %(default)s)')
-    buildgrp.add_argument('--link-lib', metavar='OPT', action='append', default=[],
-                          help='add custom library to be linked')
-    buildgrp.add_argument('--linker-flag', metavar='OPT', action='append', default=[],
-                          help='add custom linker flag')
-    buildgrp.add_argument('--lto', metavar='X', choices=['ON', 'OFF'], type=str.upper,
-                          help='enable link-time optimizations (%(choices)s)')
-    buildgrp.add_argument('--shared-libs', metavar='X', choices=['ON', 'OFF'], type=str.upper,
-                          help='enable building of shared libraries (%(choices)s)')
-    buildgrp.add_argument('--strip', metavar='X', choices=['ON', 'OFF'], type=str.upper,
-                          help='strip release binaries (%(choices)s)')
-    buildgrp.add_argument('--toolchain', metavar='FILE', default=default_toolchain(),
-                          help='specify toolchain file (default: %(default)s)')
-    buildgrp.add_argument('-v', '--verbose', action='store_const', const='ON',
-                          help='increase verbosity')
-
-    compgrp = parser.add_argument_group('optional components')
-    compgrp.add_argument('--doctests', metavar='X', choices=['ON', 'OFF'], type=str.upper,
-                         help=devhelp('build doctests (%(choices)s)'))
-    compgrp.add_argument('--jerry-cmdline', metavar='X', choices=['ON', 'OFF'], type=str.upper,
-                         help='build jerry command line tool (%(choices)s)')
-    compgrp.add_argument('--jerry-cmdline-snapshot', metavar='X', choices=['ON', 'OFF'], type=str.upper,
-                         help='build snapshot command line tool (%(choices)s)')
-    compgrp.add_argument('--jerry-cmdline-test', metavar='X', choices=['ON', 'OFF'], type=str.upper,
-                         help=devhelp('build test version of the jerry command line tool (%(choices)s)'))
-    compgrp.add_argument('--jerry-ext', metavar='X', choices=['ON', 'OFF'], type=str.upper,
-                         help='build jerry-ext (%(choices)s)')
-    compgrp.add_argument('--jerry-libm', metavar='X', choices=['ON', 'OFF'], type=str.upper,
-                         help='build and use jerry-libm (%(choices)s)')
-    compgrp.add_argument('--jerry-port-default', metavar='X', choices=['ON', 'OFF'], type=str.upper,
-                         help='build default jerry port implementation (%(choices)s)')
-    compgrp.add_argument('--unittests', metavar='X', choices=['ON', 'OFF'], type=str.upper,
-                         help=devhelp('build unittests (%(choices)s)'))
-
-    coregrp = parser.add_argument_group('jerry-core options')
-    coregrp.add_argument('--all-in-one', metavar='X', choices=['ON', 'OFF'], type=str.upper,
-                         help='all-in-one build (%(choices)s)')
-    coregrp.add_argument('--cpointer-32bit', metavar='X', choices=['ON', 'OFF'], type=str.upper,
-                         help='enable 32 bit compressed pointers (%(choices)s)')
-    coregrp.add_argument('--error-messages', metavar='X', choices=['ON', 'OFF'], type=str.upper,
-                         help='enable error messages (%(choices)s)')
-    coregrp.add_argument('--external-context', metavar='X', choices=['ON', 'OFF'], type=str.upper,
-                         help='enable external context (%(choices)s)')
-    coregrp.add_argument('--jerry-debugger', metavar='X', choices=['ON', 'OFF'], type=str.upper,
-                         help='enable the jerry debugger (%(choices)s)')
-    coregrp.add_argument('--js-parser', metavar='X', choices=['ON', 'OFF'], type=str.upper,
-                         help='enable js-parser (%(choices)s)')
-    coregrp.add_argument('--line-info', metavar='X', choices=['ON', 'OFF'], type=str.upper,
-                         help='provide line info (%(choices)s)')
-    coregrp.add_argument('--logging', metavar='X', choices=['ON', 'OFF'], type=str.upper,
-                         help='enable logging (%(choices)s)')
-    coregrp.add_argument('--mem-heap', metavar='SIZE', type=int,
-                         help='size of memory heap (in kilobytes)')
-    coregrp.add_argument('--mem-stats', metavar='X', choices=['ON', 'OFF'], type=str.upper,
-                         help=devhelp('enable memory statistics (%(choices)s)'))
-    coregrp.add_argument('--mem-stress-test', metavar='X', choices=['ON', 'OFF'], type=str.upper,
-                         help=devhelp('enable mem-stress test (%(choices)s)'))
-    coregrp.add_argument('--profile', metavar='FILE',
-                         help='specify profile file')
-    coregrp.add_argument('--regexp-strict-mode', metavar='X', choices=['ON', 'OFF'], type=str.upper,
-                         help=devhelp('enable regexp strict mode (%(choices)s)'))
-    coregrp.add_argument('--regexp-recursion-limit', metavar='N', type=int,
-                         help='regexp recursion depth limit')
-    coregrp.add_argument('--vm-recursion-limit', metavar='N', type=int,
-                         help='VM recursion depth limit')
-    coregrp.add_argument('--show-opcodes', metavar='X', choices=['ON', 'OFF'], type=str.upper,
-                         help=devhelp('enable parser byte-code dumps (%(choices)s)'))
-    coregrp.add_argument('--show-regexp-opcodes', metavar='X', choices=['ON', 'OFF'], type=str.upper,
-                         help=devhelp('enable regexp byte-code dumps (%(choices)s)'))
-    coregrp.add_argument('--snapshot-exec', metavar='X', choices=['ON', 'OFF'], type=str.upper,
-                         help='enable executing snapshot files (%(choices)s)')
-    coregrp.add_argument('--snapshot-save', metavar='X', choices=['ON', 'OFF'], type=str.upper,
-                         help='enable saving snapshot files (%(choices)s)')
-    coregrp.add_argument('--system-allocator', metavar='X', choices=['ON', 'OFF'], type=str.upper,
-                         help='enable system allocator (%(choices)s)')
-    coregrp.add_argument('--valgrind', metavar='X', choices=['ON', 'OFF'], type=str.upper,
-                         help=devhelp('enable Valgrind support (%(choices)s)'))
-    coregrp.add_argument('--vm-exec-stop', metavar='X', choices=['ON', 'OFF'], type=str.upper,
-                         help='enable VM execution stopping (%(choices)s)')
-
-    maingrp = parser.add_argument_group('jerry-main options')
-    maingrp.add_argument('--link-map', metavar='X', choices=['ON', 'OFF'], type=str.upper,
-                         help=devhelp('enable the generation of link map for jerry command line tool (%(choices)s)'))
->>>>>>> 81ccd6a7
 
     arguments = parser.parse_args(args)
     if arguments.devhelp:
@@ -257,7 +150,6 @@
 def generate_build_options(arguments):
     build_options = []
 
-<<<<<<< HEAD
     build_options.append('-DENABLE_ALL_IN_ONE=%s' % arguments.all_in_one)
     build_options.append('-DCMAKE_BUILD_TYPE=%s' % arguments.build_type)
     build_options.append('-DEXTERNAL_COMPILE_FLAGS=' + ' '.join(arguments.compile_flag))
@@ -304,63 +196,6 @@
     build_options.append('-DFEATURE_VALGRIND=%s' % arguments.valgrind)
 
     build_options.extend(arguments.cmake_param)
-=======
-    def build_options_append(cmakeopt, cliarg):
-        if cliarg:
-            build_options.append('-D%s=%s' % (cmakeopt, cliarg))
-
-    # general build options
-    build_options_append('CMAKE_BUILD_TYPE', arguments.build_type)
-    build_options_append('EXTERNAL_COMPILE_FLAGS', ' '.join(arguments.compile_flag))
-    build_options_append('EXTERNAL_LINK_LIBS', ' '.join(arguments.link_lib))
-    build_options_append('EXTERNAL_LINKER_FLAGS', ' '.join(arguments.linker_flag))
-    build_options_append('ENABLE_LTO', arguments.lto)
-    build_options_append('BUILD_SHARED_LIBS', arguments.shared_libs)
-    build_options_append('ENABLE_STRIP', arguments.strip)
-    build_options_append('CMAKE_TOOLCHAIN_FILE', arguments.toolchain)
-    build_options_append('CMAKE_VERBOSE_MAKEFILE', arguments.verbose)
-
-    # optional components
-    build_options_append('DOCTESTS', arguments.doctests)
-    build_options_append('JERRY_CMDLINE', arguments.jerry_cmdline)
-    build_options_append('JERRY_CMDLINE_SNAPSHOT', arguments.jerry_cmdline_snapshot)
-    build_options_append('JERRY_CMDLINE_TEST', arguments.jerry_cmdline_test)
-    build_options_append('JERRY_EXT', arguments.jerry_ext)
-    build_options_append('JERRY_LIBM', arguments.jerry_libm)
-    build_options_append('JERRY_PORT_DEFAULT', arguments.jerry_port_default)
-    build_options_append('UNITTESTS', arguments.unittests)
-
-    # jerry-core options
-    build_options_append('ENABLE_ALL_IN_ONE', arguments.all_in_one)
-    build_options_append('FEATURE_CPOINTER_32_BIT', arguments.cpointer_32bit)
-    build_options_append('FEATURE_ERROR_MESSAGES', arguments.error_messages)
-    build_options_append('FEATURE_EXTERNAL_CONTEXT', arguments.external_context)
-    build_options_append('FEATURE_DEBUGGER', arguments.jerry_debugger)
-    build_options_append('FEATURE_JS_PARSER', arguments.js_parser)
-    build_options_append('FEATURE_LINE_INFO', arguments.line_info)
-    build_options_append('FEATURE_LOGGING', arguments.logging)
-    build_options_append('MEM_HEAP_SIZE_KB', arguments.mem_heap)
-    build_options_append('FEATURE_MEM_STATS', arguments.mem_stats)
-    build_options_append('FEATURE_MEM_STRESS_TEST', arguments.mem_stress_test)
-    build_options_append('FEATURE_PROFILE', arguments.profile)
-    build_options_append('FEATURE_REGEXP_STRICT_MODE', arguments.regexp_strict_mode)
-    build_options_append('REGEXP_RECURSION_LIMIT', arguments.regexp_recursion_limit)
-    build_options_append('VM_RECURSION_LIMIT', arguments.vm_recursion_limit)
-    build_options_append('FEATURE_PARSER_DUMP', arguments.show_opcodes)
-    build_options_append('FEATURE_REGEXP_DUMP', arguments.show_regexp_opcodes)
-    build_options_append('FEATURE_SNAPSHOT_EXEC', arguments.snapshot_exec)
-    build_options_append('FEATURE_SNAPSHOT_SAVE', arguments.snapshot_save)
-    build_options_append('FEATURE_SYSTEM_ALLOCATOR', arguments.system_allocator)
-    build_options_append('FEATURE_VALGRIND', arguments.valgrind)
-    build_options_append('FEATURE_VM_EXEC_STOP', arguments.vm_exec_stop)
-
-    # jerry-main options
-    build_options_append('ENABLE_LINK_MAP', arguments.link_map)
-
-    # general build options (final step)
-    if arguments.cmake_param:
-        build_options.extend(arguments.cmake_param)
->>>>>>> 81ccd6a7
 
     return build_options
 
