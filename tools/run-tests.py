--- conflicted
+++ resolved
@@ -149,15 +149,9 @@
     Options('buildoption_test-no_lcache_prophashmap',
             ['--compile-flag=-DCONFIG_ECMA_LCACHE_DISABLE', '--compile-flag=-DCONFIG_ECMA_PROPERTY_HASHMAP_DISABLE']),
     Options('buildoption_test-external_context',
-<<<<<<< HEAD
             ['--jerry-libc=off', '--external-context=on']),
     Options('buildoption_test-shared_libs',
             ['--jerry-libc=off', '--shared-libs=on']),
-=======
-            ['--external-context=on']),
-    Options('buildoption_test-shared_libs',
-            ['--shared-libs=on']),
->>>>>>> 81ccd6a7
     Options('buildoption_test-cmdline_test',
             ['--jerry-cmdline-test=on']),
     Options('buildoption_test-cmdline_snapshot',
